// src/main.js - Updated with improved DOM loading and parameter handling
import * as THREE from 'three';
import Stats from 'stats.js';

// Import modules
import { setupUI } from './ui/ui.js';
import { setupSynthUI } from './ui/synthUI.js';
import { 
  setupAudio, 
  triggerAudio, 
  setEnvelope, 
  setBrightness, 
  setMasterVolume,
  applySynthParameters
} from './audio/audio.js';
import { createPolygonGeometry, createAxis } from './geometry/geometry.js';
import { animate } from './animation/animation.js';
import { createAppState } from './state/state.js';
import { MARK_LIFE } from './config/constants.js';
import { initLabels, updateLabelPositions } from './ui/domLabels.js';
import { preloadFont } from './utils/fontUtils.js';
import { 
  loadState, 
  applyLoadedState, 
  setupAutoSave, 
  exportStateToFile, 
  importStateFromFile, 
  updateUIFromState,
  updateAudioEngineFromState
} from './state/statePersistence.js';
import { initializeTime, enableCsoundTiming } from './time/time.js';

// Initialize stats for performance monitoring
const stats = new Stats();
stats.showPanel(0);
document.body.appendChild(stats.dom);

// Position the stats panel in the top right corner
stats.dom.style.position = 'absolute';
stats.dom.style.left = 'auto';
stats.dom.style.right = '10px';
stats.dom.style.top = '10px';

// Create application state
const appState = createAppState();

// Make state globally accessible for debugging
window._appState = appState;

// Store UI references globally
let uiReferences = null;
let synthUIReferences = null;

// References to core components
let audioInstance = null;
let sceneInstance = null;
let groupInstance = null;

/**
 * Ensure state is synchronized across all systems
 * Call this whenever the state changes in important ways
 */
function syncStateAcrossSystems() {
  // Make sure all core components have access to the state
  if (sceneInstance) {
    sceneInstance.userData.state = appState;
  }
  
  if (groupInstance) {
    groupInstance.userData.state = appState;
  }
  
  if (audioInstance) {
    // Update audio state
    audioInstance.userData = {
      ...audioInstance.userData,
      state: appState
    };
  }
  
  // Force more immediate intersection update on critical parameter changes
  if (appState.parameterChanges && 
      (appState.parameterChanges.copies || 
       appState.parameterChanges.modulus || 
       appState.parameterChanges.useModulus)) {
    appState.needsIntersectionUpdate = true;
  }
}

// Add this function to the file
function addStateControlsToUI(state) {
  // Create a container for the controls
  const container = document.createElement('div');
  container.style.position = 'absolute';
  container.style.bottom = '10px';
  container.style.right = '10px';
  container.style.zIndex = '1000';
  container.style.display = 'flex';
  container.style.gap = '10px';
  
  // Create export button
  const exportButton = document.createElement('button');
  exportButton.textContent = 'Export Settings';
  exportButton.style.padding = '8px 12px';
  exportButton.style.backgroundColor = '#333';
  exportButton.style.color = '#fff';
  exportButton.style.border = 'none';
  exportButton.style.borderRadius = '4px';
  exportButton.style.cursor = 'pointer';
  
  // Add export click handler
  exportButton.addEventListener('click', () => {
    exportStateToFile(state);
  });
  
  // Create import button and file input
  const importButton = document.createElement('button');
  importButton.textContent = 'Import Settings';
  importButton.style.padding = '8px 12px';
  importButton.style.backgroundColor = '#333';
  importButton.style.color = '#fff';
  importButton.style.border = 'none';
  importButton.style.borderRadius = '4px';
  importButton.style.cursor = 'pointer';
  
  const fileInput = document.createElement('input');
  fileInput.type = 'file';
  fileInput.accept = '.json';
  fileInput.style.display = 'none';
  
  // Set up import click handler
  importButton.addEventListener('click', () => {
    fileInput.click();
  });
  
  // Handle file selection
  fileInput.addEventListener('change', (event) => {
    const file = event.target.files[0];
    if (file) {
      importStateFromFile(file, state)
        .then(success => {
          if (success) {
            // Update UI to reflect imported state
            const allUIReferences = { ...uiReferences, ...synthUIReferences };
            updateUIFromState(state, allUIReferences);
            
            // Ensure all systems have updated state
            syncStateAcrossSystems();
            
            // Update audio engine with imported state values
            applySynthParameters({
              attack: state.attack,
              decay: state.decay,
              sustain: state.sustain,
              release: state.release,
              brightness: state.brightness,
              volume: state.volume
            }).then(result => {
              console.log("Synth parameters applied after import:", result);
            });
          } else {
            alert('Failed to import settings');
          }
        })
        .catch(error => {
          console.error('Import error:', error);
          alert('Error importing settings file');
        });
    }
  });
  
  // Add elements to container
  container.appendChild(exportButton);
  container.appendChild(importButton);
  container.appendChild(fileInput);
  
  // Add container to document
  document.body.appendChild(container);
}

<<<<<<< HEAD
// Check if the DOM is already loaded
function isDOMLoaded() {
  return document.readyState === 'complete' || 
         document.readyState === 'interactive';
}

// Preload the DOS VGA font before proceeding with setup
function loadFontAndInitApp() {
  preloadFont('Perfect DOS VGA 437', '/fonts/PerfectDOSVGA437.ttf')
    .then(() => {
      console.log('DOS VGA font loaded successfully');
      
      // Initialize label system after font is loaded
      initLabels();
      
      // Continue with application setup
      // Make sure we check if DOM is ready
      if (isDOMLoaded()) {
        initializeApplication();
      } else {
        // Wait for DOM to be fully loaded
        document.addEventListener('DOMContentLoaded', initializeApplication);
      }
    })
    .catch(error => {
      console.error('Error loading DOS VGA font:', error);
      
      // Continue anyway with fallback font
      console.warn('Using fallback font instead');
      
      // Initialize label system with fallback font
      initLabels();
      
      // Make sure we check if DOM is ready
      if (isDOMLoaded()) {
        initializeApplication();
      } else {
        // Wait for DOM to be fully loaded
        document.addEventListener('DOMContentLoaded', initializeApplication);
      }
    });
}
=======
// Function to setup collapsible sections
function setupCollapsibleSections() {
  const sections = document.querySelectorAll('section');
  
  sections.forEach(section => {
    const header = section.querySelector('h2');
    const content = section.querySelector('.section-content');
    
    if (header && content) {
      // Add click event to h2 headers
      header.addEventListener('click', () => {
        // Toggle the collapsed class
        section.classList.toggle('collapsed');
        
        // Save the collapsed state to localStorage
        const sectionId = header.textContent.trim().replace(/\s+/g, '_').toLowerCase();
        localStorage.setItem(`section_${sectionId}_collapsed`, section.classList.contains('collapsed'));
      });
      
      // Check if there's a saved state for this section
      const sectionId = header.textContent.trim().replace(/\s+/g, '_').toLowerCase();
      const isCollapsed = localStorage.getItem(`section_${sectionId}_collapsed`) === 'true';
      
      // Apply saved state
      if (isCollapsed) {
        section.classList.add('collapsed');
      }
    }
  });
}

// Preload the DOS VGA font before proceeding with setup
preloadFont('Perfect DOS VGA 437', '/fonts/PerfectDOSVGA437.ttf')
  .then(() => {
    console.log('DOS VGA font loaded successfully');
    
    // Initialize label system after font is loaded
    initLabels();
    
    // Continue with application setup
    initializeApplication();
  })
  .catch(error => {
    console.error('Error loading DOS VGA font:', error);
    
    // Continue anyway with fallback font
    console.warn('Using fallback font instead');
    
    // Initialize label system with fallback font
    initLabels();
    
    // Continue with application setup
    initializeApplication();
  });
>>>>>>> 93f3ce37

// Function to initialize the application after font loading
function initializeApplication() {
  console.log("Initializing application...");
  
  // Ensure DOM is fully loaded
  if (!isDOMLoaded()) {
    console.warn("DOM not fully loaded. Waiting...");
    document.addEventListener('DOMContentLoaded', initializeApplication);
    return;
  }
  
  console.log("DOM loaded. Setting up UI...");
  
  // Setup UI and bind it to state - STORE the references
  uiReferences = setupUI(appState);
  
  if (!uiReferences) {
    console.error("Failed to set up UI. Retrying...");
    // Retry after a short delay
    setTimeout(initializeApplication, 100);
    return;
  }

  // Load saved state if available
  const savedState = loadState();
  if (savedState) {
    console.log("Loading saved state:", savedState);
    applyLoadedState(appState, savedState);
    // Update UI to reflect loaded state
    updateUIFromState(appState, uiReferences);
  }

  // Add import/export controls to the UI
  addStateControlsToUI(appState);

  // Setup collapsible sections
  setupCollapsibleSections();

  // Set up auto save (every 5 seconds) - COMMENTED OUT FOR PERFORMANCE
  // const stopAutoSave = setupAutoSave(appState, 5000);

  // Setup audio - now with enhanced Csound timing for better precision
  setupAudio().then(audioEngineInstance => {
    audioInstance = audioEngineInstance;
    
    if (!audioInstance) {
      console.error('Failed to initialize audio. Visualization will run without audio.');
    }

    // Store state reference in audio instance
    if (audioInstance) {
      audioInstance.userData = { 
        ...audioInstance.userData, 
        state: appState 
      };
    }

    // Initialize time module with Csound instance
    if (audioInstance && audioInstance.audioContext) {
      initializeTime(audioInstance, audioInstance.audioContext);
      
      // Enable Csound timing after a short delay to ensure Csound is ready
      setTimeout(() => {
        enableCsoundTiming().then(success => {
          if (success) {
            console.log("Csound timing enabled successfully");
          } else {
            console.warn("Could not enable Csound timing, using audio context time instead");
          }
        });
      }, 1000);
    }

    // Setup synthesizer UI controls after audio is initialized
    synthUIReferences = setupSynthUI(appState, audioInstance);
    
    // If we have loaded state, update synth UI and audio engine
    if (savedState) {
      console.log("Applying loaded state to UI elements:", savedState);
      
      // Update both UI sets with all loaded values including equal temperament settings
      updateUIFromState(appState, { ...uiReferences, ...synthUIReferences });
      
      // Apply synth parameters directly with the new approach
      applySynthParameters({
        attack: appState.attack,
        decay: appState.decay,
        sustain: appState.sustain,
        release: appState.release,
        brightness: appState.brightness,
        volume: appState.volume
      }).then(result => {
        console.log("Synth parameters applied on load:", result);
      });
    } else {
      // Set initial ADSR values in the audio engine from default state
      applySynthParameters({
        attack: appState.attack,
        decay: appState.decay,
        sustain: appState.sustain,
        release: appState.release,
        brightness: appState.brightness,
        volume: appState.volume
      });
    }

    // Function to handle audio triggers
    const handleAudioTrigger = (note) => {
      if (!audioInstance) {
        return note;
      }
    
      try {
        // Make sure we're using a clean copy of the note
        const noteCopy = typeof note === 'object' ? { ...note } : { 
          frequency: 440, 
          duration: 0.3, 
          velocity: 0.7,
          pan: 0
        };
        
        // Add state reference data to the note
        if (appState) {
          noteCopy.useEqualTemperament = appState.useEqualTemperament;
          noteCopy.referenceFrequency = appState.referenceFrequency;
        }
        
        // Pass the note copy to triggerAudio
        return triggerAudio(noteCopy);
      } catch (error) {
        console.error("Error in handleAudioTrigger:", error);
        return note;
      }
    };

    // Three.js setup
    const scene = new THREE.Scene();
    sceneInstance = scene;
    
    // Store the appState in the scene's userData for access in other modules
    scene.userData.state = appState;
    
    const cam = new THREE.PerspectiveCamera(
      75, 
      (window.innerWidth * 0.5) / window.innerHeight, // Updated to account for 50% UI width
      0.1, 
      100000
    );
    cam.position.set(0, 0, 2000);
    cam.lookAt(0, 0, 0);

    const renderer = new THREE.WebGLRenderer({ antialias: true });
    renderer.setSize(window.innerWidth * 0.5, window.innerHeight); // Updated to account for 50% UI width
    
    const canvasContainer = document.getElementById('canvas');
    if (canvasContainer) {
      canvasContainer.appendChild(renderer.domElement);
    } else {
      console.error("Canvas container not found in DOM");
      document.body.appendChild(renderer.domElement);
    }

    // Store camera and renderer in scene's userData for label management
    scene.userData.camera = cam;
    scene.userData.renderer = renderer;

    // Initialize geometry - use our new polygon outline geometry
    // Fix for rounding bug: Ensure we pass the exact number of segments
    const baseGeo = createPolygonGeometry(appState.radius, Math.round(appState.segments));
    appState.baseGeo = baseGeo; // Store reference in state
    
    // Use LineBasicMaterial for lines
    const mat = new THREE.LineBasicMaterial({ color: 0x00ffcc });
    
    const group = new THREE.Group();
    groupInstance = group;
    group.userData.state = appState;
    scene.add(group);
    createAxis(scene);

    // Setup marker geometry - create a reusable geometry for markers
    const markerGeom = new THREE.SphereGeometry(8, 8, 8);
    
    // Store it in scene's userData for reuse
    scene.userData.markerGeometry = markerGeom;

    // Handle window resize
    window.addEventListener('resize', () => {
      cam.aspect = (window.innerWidth * 0.5) / window.innerHeight; // Updated to account for 50% UI width
      cam.updateProjectionMatrix();
      renderer.setSize(window.innerWidth * 0.5, window.innerHeight); // Updated to account for 50% UI width
      
      // Update DOM label positions when window resizes
      updateLabelPositions(cam, renderer);
    });

    // Add an info message
    const infoEl = document.createElement('div');
    infoEl.style.position = 'absolute';
    infoEl.style.bottom = '10px';
    infoEl.style.left = '10px';
    infoEl.style.color = 'white';
    infoEl.style.background = 'rgba(0,0,0,0.5)';
    infoEl.style.padding = '5px';
    infoEl.style.borderRadius = '5px';
    infoEl.textContent = 'GeoMusica - Click anywhere to start audio';
    document.body.appendChild(infoEl);
    
    // Print state to console for debugging
    console.log("Current state before animation:", {
      useAltScale: appState.useAltScale,
      altScale: appState.altScale,
      altStepN: appState.altStepN,
      useTimeSubdivision: appState.useTimeSubdivision,
      timeSubdivisionValue: appState.timeSubdivisionValue,
      useEqualTemperament: appState.useEqualTemperament,
      referenceFrequency: appState.referenceFrequency,
      segments: appState.segments // Added to debug the segments issue
    });
    
    // Start animation loop
    animate({
      scene,
      group,
      baseGeo,
      mat,
      stats,
      csound: audioInstance,
      renderer,
      cam,
      state: appState,
      triggerAudioCallback: handleAudioTrigger
    });
  }).catch(error => {
    console.error('Error setting up audio:', error);
    
    // Setup Three.js anyway without audio
    const scene = new THREE.Scene();
    sceneInstance = scene;
    
    // Store the appState in the scene's userData for access in other modules
    scene.userData.state = appState;
    
    const cam = new THREE.PerspectiveCamera(
      75, 
      (window.innerWidth * 0.5) / window.innerHeight, // Updated to account for 50% UI width
      0.1, 
      10000
    );
    cam.position.set(0, 0, 2000);
    cam.lookAt(0, 0, 0);

    const renderer = new THREE.WebGLRenderer({ antialias: true });
    renderer.setSize(window.innerWidth * 0.5, window.innerHeight); // Updated to account for 50% UI width
    const canvasContainer = document.getElementById('canvas');
    if (canvasContainer) {
      canvasContainer.appendChild(renderer.domElement);
    } else {
      console.error("Canvas container not found in DOM");
      document.body.appendChild(renderer.domElement);
    }

    // Store camera and renderer in scene's userData for label management
    scene.userData.camera = cam;
    scene.userData.renderer = renderer;

    // Initialize polygon geometry without audio
    // Fix for rounding bug: Ensure we pass the exact number of segments
    const baseGeo = createPolygonGeometry(appState.radius, Math.round(appState.segments));
    appState.baseGeo = baseGeo;
    
    // Use LineBasicMaterial for lines
    const mat = new THREE.LineBasicMaterial({ color: 0x00ffcc });
    
    const group = new THREE.Group();
    groupInstance = group;
    group.userData.state = appState;
    scene.add(group);
    createAxis(scene);

    // Setup marker geometry - create a reusable geometry for markers
    const markerGeom = new THREE.SphereGeometry(8, 8, 8);
    
    // Store it in scene's userData for reuse
    scene.userData.markerGeometry = markerGeom;

    // Handle window resize with label updates
    window.addEventListener('resize', () => {
      cam.aspect = (window.innerWidth * 0.5) / window.innerHeight; // Updated to account for 50% UI width
      cam.updateProjectionMatrix();
      renderer.setSize(window.innerWidth * 0.5, window.innerHeight); // Updated to account for 50% UI width
      
      // Update DOM label positions when window resizes
      updateLabelPositions(cam, renderer);
    });

    // Silent audio trigger function - does nothing but required for animation
    const silentAudioTrigger = (note) => {
      return note;
    };

    // Still setup the synth UI even without audio
    synthUIReferences = setupSynthUI(appState, null);
    
    // If we have loaded state, update synth UI
    if (savedState) {
      // Update both UI sets with all loaded values including scale mod parameters
      updateUIFromState(appState, { ...uiReferences, ...synthUIReferences });
    }

    // Start animation loop without audio
    animate({
      scene,
      group,
      baseGeo,
      mat,
      stats,
      csound: null,
      renderer,
      cam,
      state: appState,
      triggerAudioCallback: silentAudioTrigger
    });
  });
  // Force initial redraw after a delay to ensure correct segments rendering
setTimeout(() => {
  // Force update of segments to redraw geometry
  if (appState && appState.segments) {
    const currentSegments = appState.segments;
    appState.setSegments(currentSegments);
    console.log("Forcing initial redraw with segments:", currentSegments);
  }
}, 500);
}

// After saving all the original state setters, wrap them to call syncStateAcrossSystems
// This ensures state is always consistent across all systems
const originalSetters = {
  setCopies: appState.setCopies,
  setModulusValue: appState.setModulusValue,
  setUseModulus: appState.setUseModulus,
  setAltScale: appState.setAltScale,
  setUseAltScale: appState.setUseAltScale,
  setAltStepN: appState.setAltStepN,
  // Add setSegments to ensure rounding is properly applied
  setSegments: appState.setSegments
};

// Override key setters to ensure state sync
appState.setCopies = function(value) {
  originalSetters.setCopies.call(this, value);
  syncStateAcrossSystems();
};

appState.setModulusValue = function(value) {
  originalSetters.setModulusValue.call(this, value);
  syncStateAcrossSystems();
};

appState.setUseModulus = function(value) {
  originalSetters.setUseModulus.call(this, value);
  syncStateAcrossSystems();
};

appState.setAltScale = function(value) {
  originalSetters.setAltScale.call(this, value);
  syncStateAcrossSystems();
};

appState.setUseAltScale = function(value) {
  originalSetters.setUseAltScale.call(this, value);
  syncStateAcrossSystems();
};

appState.setAltStepN = function(value) {
  originalSetters.setAltStepN.call(this, value);
  syncStateAcrossSystems();
};

// Override setSegments to ensure proper rounding
appState.setSegments = function(value) {
  // Ensure value is properly rounded to an integer
  const roundedValue = Math.round(Number(value));
  originalSetters.setSegments.call(this, roundedValue);
  syncStateAcrossSystems();
};

// Start the application initialization process
if (isDOMLoaded()) {
  loadFontAndInitApp();
} else {
  document.addEventListener('DOMContentLoaded', loadFontAndInitApp);
}<|MERGE_RESOLUTION|>--- conflicted
+++ resolved
@@ -178,11 +178,55 @@
   document.body.appendChild(container);
 }
 
-<<<<<<< HEAD
-// Check if the DOM is already loaded
+/**
+ * Check if the DOM is fully loaded
+ * @returns {boolean} True if DOM is fully loaded, false otherwise
+ */
 function isDOMLoaded() {
-  return document.readyState === 'complete' || 
-         document.readyState === 'interactive';
+  return document.readyState === 'complete' || document.readyState === 'interactive';
+}
+
+// Function to setup collapsible sections
+function setupCollapsibleSections() {
+  const sections = document.querySelectorAll('section');
+  
+  sections.forEach(section => {
+    const header = section.querySelector('h2');
+    const content = section.querySelector('.section-content');
+    
+    if (header && content) {
+      // Add click event to h2 headers
+      header.addEventListener('click', () => {
+        // Toggle the collapsed class on the section (for our original implementation)
+        section.classList.toggle('collapsed');
+        
+        // Toggle the collapsed class on the header and content (for the inline JS implementation)
+        if (header.classList.contains('section-title')) {
+          header.classList.toggle('collapsed');
+          content.classList.toggle('collapsed');
+        }
+        
+        // Save the collapsed state to localStorage
+        const sectionId = header.textContent.trim().replace(/\s+/g, '_').toLowerCase();
+        localStorage.setItem(`section_${sectionId}_collapsed`, section.classList.contains('collapsed'));
+      });
+      
+      // Check if there's a saved state for this section
+      const sectionId = header.textContent.trim().replace(/\s+/g, '_').toLowerCase();
+      const isCollapsed = localStorage.getItem(`section_${sectionId}_collapsed`) === 'true';
+      
+      // Apply saved state
+      if (isCollapsed) {
+        section.classList.add('collapsed');
+        
+        // Also add it to the title and content if we're using that approach
+        if (header.classList.contains('section-title')) {
+          header.classList.add('collapsed');
+          content.classList.add('collapsed');
+        }
+      }
+    }
+  });
 }
 
 // Preload the DOS VGA font before proceeding with setup
@@ -221,62 +265,6 @@
       }
     });
 }
-=======
-// Function to setup collapsible sections
-function setupCollapsibleSections() {
-  const sections = document.querySelectorAll('section');
-  
-  sections.forEach(section => {
-    const header = section.querySelector('h2');
-    const content = section.querySelector('.section-content');
-    
-    if (header && content) {
-      // Add click event to h2 headers
-      header.addEventListener('click', () => {
-        // Toggle the collapsed class
-        section.classList.toggle('collapsed');
-        
-        // Save the collapsed state to localStorage
-        const sectionId = header.textContent.trim().replace(/\s+/g, '_').toLowerCase();
-        localStorage.setItem(`section_${sectionId}_collapsed`, section.classList.contains('collapsed'));
-      });
-      
-      // Check if there's a saved state for this section
-      const sectionId = header.textContent.trim().replace(/\s+/g, '_').toLowerCase();
-      const isCollapsed = localStorage.getItem(`section_${sectionId}_collapsed`) === 'true';
-      
-      // Apply saved state
-      if (isCollapsed) {
-        section.classList.add('collapsed');
-      }
-    }
-  });
-}
-
-// Preload the DOS VGA font before proceeding with setup
-preloadFont('Perfect DOS VGA 437', '/fonts/PerfectDOSVGA437.ttf')
-  .then(() => {
-    console.log('DOS VGA font loaded successfully');
-    
-    // Initialize label system after font is loaded
-    initLabels();
-    
-    // Continue with application setup
-    initializeApplication();
-  })
-  .catch(error => {
-    console.error('Error loading DOS VGA font:', error);
-    
-    // Continue anyway with fallback font
-    console.warn('Using fallback font instead');
-    
-    // Initialize label system with fallback font
-    initLabels();
-    
-    // Continue with application setup
-    initializeApplication();
-  });
->>>>>>> 93f3ce37
 
 // Function to initialize the application after font loading
 function initializeApplication() {
